--- conflicted
+++ resolved
@@ -6,13 +6,8 @@
 import jwt
 import base64
 import hashlib
-<<<<<<< HEAD
-from fastapi_token.schemas import EncryptAuth, GrandToken, Auth, HashAuth, AccessField
+from fastapi_token.schemas import EncryptAuth, GrantToken, Auth, HashAuth, AccessField
 from fastapi_token.encrypt import gen_key, gen_nonce_from_timestamp, encrypt, decrypt
-=======
-from fastapi_token.schemas import EncryptAuth, GrantToken, Auth, HashAuth, AccessField
-from fastapi_token.encrypt import gen_key, gen_none_from_timestamp, encrypt, decrypt
->>>>>>> bcec25a8
 import time
 import typing
 import math
@@ -193,7 +188,6 @@
     1. 利用 :class:`fastapi_token.schemas.AccessField` 中的信息生成 `key`, `nonce`,使用用chacha20ietf对内置文明进行加密
     获得密文作为客户端JWT加密密钥, 利用JWT生成包含上述生成信息和密文的token作为 ``user_token``
 
-<<<<<<< HEAD
     2. 客户端解码后得到作为加密密钥的密文和生成信息, 使用加密密钥使用JWT编码 :class:`fastapi_token.schemas.EncryptAuth`,
     发送给服务端
 
@@ -203,17 +197,6 @@
     由于在上述过程中,客户端或者中间攻击者若修改发送的 :class:`fastapi_token.schemas.AccessField` 中的字段会导致最终服务端还原的密钥
     发生改变从而阻止对于 ``user_token`` 的修改, 重放攻击可以通过验证客户端发送的token中的时间戳部分防止.
 
-=======
-    分发token : GrantToken -> jwt(GrantToken)
-               encrypt_key -> base64_encode((secret_key + json(AccessField)).encode("utf-8")))
-
-    请求: jwt(EncryptAuth) token -> encrypt(
-                                        method: chacha20,
-                                        payload: jwt(GrantToken)
-                                        key: encrypt_key-> base64_decode
-                                        none: timestamp(utf-8).SHA256()[:12]
-                                    )
->>>>>>> bcec25a8
     """
 
     def __init__(
